--- conflicted
+++ resolved
@@ -69,13 +69,8 @@
         #   L -- value of the Lagrangian
         #   L_high -- value of the Lagrangian under the best response of the
         #             lambda player
-<<<<<<< HEAD
         
         lambda_signed = self.cons.lambda_signed(lambda_vec)
-=======
-
-        lambda_signed = lambda_vec["+"] - lambda_vec["-"]
->>>>>>> 7826cccb
         if self.opt_lambda:
             L = error + np.sum(lambda_vec*gamma) \
                 - self.eps*np.sum(lambda_signed.abs())
@@ -270,13 +265,6 @@
                                " last_t best_t n_oracle_calls")
 
     n = dataX.shape[0]
-<<<<<<< HEAD
-=======
-    assert len(dataX.shape) == 2 and len(dataA.shape) == 1 and len(dataY.shape) == 1, \
-        "dataX must be a DataFrame and dataY and dataA must be Series"
-    assert dataA.shape[0] == n and dataY.shape[0] == n, \
-        "the number of rows in all data fields must match"
->>>>>>> 7826cccb
 
     if debug:
         print("...EG STARTING")
